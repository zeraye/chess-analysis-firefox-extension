--- conflicted
+++ resolved
@@ -185,14 +185,11 @@
       code: `document.querySelector('.user-username-component').textContent;`,
     });
 
-<<<<<<< HEAD
     /* Get logged in user (needed to flip the board if the logged in user is black) */
     const [loggedInUser] = await browser.tabs.executeScript({
       code: `document.getElementById('notifications-request')?.getAttribute("username") || null;`,
     });
 
-=======
->>>>>>> 760e8ebb
     const gameId = tab.url.split("?")[0];
 
     let pgn = await getPGN(topPlayerName, gameId, tab.id);
@@ -216,15 +213,11 @@
     let lichessTab = await browser.tabs.create({
       url: "https://lichess.org/paste",
     });
-<<<<<<< HEAD
     await lichessAnalyse(
       lichessTab.id,
       pgn,
       getBlackPlayer(pgn) === loggedInUser
     );
-=======
-    await lichessAnalyse(lichessTab.id, pgn, getBlackPlayer(pgn) !== topPlayerName);
->>>>>>> 760e8ebb
   } catch (error) {
     sendLogMessage(error, tab.id);
   }
